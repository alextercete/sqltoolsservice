--- conflicted
+++ resolved
@@ -45,10 +45,6 @@
 
                 AgentService service = new AgentService();
                 await service.HandleAgentJobsRequest(requestParams, requestContext.Object);
-<<<<<<< HEAD
-=======
-
->>>>>>> 72a33113
                 requestContext.VerifyAll();
             }           
         }
