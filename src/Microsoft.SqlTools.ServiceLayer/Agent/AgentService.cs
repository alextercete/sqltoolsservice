--- conflicted
+++ resolved
@@ -85,63 +85,7 @@
             this.ServiceHost.SetRequestHandler(AgentJobHistoryRequest.Type, HandleJobHistoryRequest);
             this.ServiceHost.SetRequestHandler(AgentJobActionRequest.Type, HandleJobActionRequest);
         }
-
-<<<<<<< HEAD
-        private void TestApi(ServerConnection serverConnection)
-        {
-            var server = new Server(serverConnection);
-            var job = this.jobs.Last().Value;            
-
-            var filter = new JobHistoryFilter();
-            filter.JobID = job.JobID;
-            var dt = server.JobServer.EnumJobHistory(filter);
-
-            StringBuilder sb = new StringBuilder();
-
-            var connInfo = new SqlConnectionInfo(serverConnection, SqlServer.Management.Common.ConnectionType.SqlConnection);
-
-            int count = dt.Rows.Count;
-            for (int i = 0; i < count; ++i)
-            {
-                string jobName = Convert.ToString(dt.Rows[i][JobUtilities.UrnJobName], System.Globalization.CultureInfo.InvariantCulture);
-                int jobCategoryId = Convert.ToInt32(dt.Rows[i][JobUtilities.UrnRunStatus], System.Globalization.CultureInfo.InvariantCulture);
-                Guid jobId = (Guid) (dt.Rows[i][JobUtilities.UrnJobId]);
-
-                sb.AppendFormat("{0}, {1}, {2}\n", jobId, jobName, jobCategoryId);
-
-                var t = new LogSourceJobHistory(jobName, connInfo, null, jobCategoryId, jobId, null);
-                var tlog = t as ILogSource;
-                tlog.Initialize();
-            }
-
-            string outp = sb.ToString();
-        }
-
-
-        /* alternate approach to get DataTable
-            Request req = new Request();
-            Enumerator en = new Enumerator();
-
-            req.Urn = cUrnEnumerateAgentJobs;
-            req.Fields = new string[] { cUrnJobName, cUrnJobCategoryId, cUrnJobId };
-            req.OrderByList = new OrderBy[] { new OrderBy(cUrnJobName, OrderBy.Direction.Asc) };
-
-            DataTable dt = en.Process(sqlCi, req);
-            int count = dt.Rows.Count;
-
-            logSources = new ILogSource[count];
-            for (int i = 0; i < count; ++i)
-            {
-                string jobName = Convert.ToString(dt.Rows[i][cUrnJobName], System.Globalization.CultureInfo.InvariantCulture);
-                int jobCategoryId = Convert.ToInt32(dt.Rows[i][cUrnJobCategoryId], System.Globalization.CultureInfo.InvariantCulture);
-                Guid jobId = (Guid) (dt.Rows[i][cUrnJobId]);
-
-                logSources[i] = new LogSourceJobHistory(jobName, sqlCi, customCommandHandler, jobCategoryId, jobId, this.serviceProvider);
-            }
-         */
-
-=======
->>>>>>> 6b4c40f0
+    
         /// <summary>
         /// Handle request to get Agent job activities
         /// </summary>
