--- conflicted
+++ resolved
@@ -1,31 +1,3 @@
-<<<<<<< HEAD
-﻿//
-// Copyright (c) Microsoft. All rights reserved.
-// Licensed under the MIT license. See LICENSE file in the project root for full license information.
-//
-using System;
-using System.IO;
-using System.Collections.Generic;
-using System.Collections.Specialized;
-using Microsoft.SqlServer.Management.Smo;
-using Microsoft.SqlServer.Management.SqlParser.Intellisense;
-using Microsoft.SqlTools.Utility;
-namespace Microsoft.SqlTools.ServiceLayer.LanguageServices
-{
-	internal partial class PeekDefinition
-    {
-
-		private void Initialize()
-        {
-            AddSupportedType(DeclarationType.Table, GetTableScripts, "Table", "table");
-            AddSupportedType(DeclarationType.View, GetViewScripts, "View", "view");
-            AddSupportedType(DeclarationType.StoredProcedure, GetStoredProcedureScripts, "Procedure", "stored procedure");
-            AddSupportedType(DeclarationType.UserDefinedDataType, GetUserDefinedDataTypeScripts, "Type", "user-defined data type");
-            AddSupportedType(DeclarationType.UserDefinedTableType, GetUserDefinedTableTypeScripts, "Type", "user-defined table type");
-            AddSupportedType(DeclarationType.Synonym, GetSynonymScripts, "Synonym", "");
-            AddSupportedType(DeclarationType.ScalarValuedFunction, GetScalarValuedFunctionScripts, "Function", "scalar-valued function");
-            AddSupportedType(DeclarationType.TableValuedFunction, GetTableValuedFunctionScripts, "Function", "table-valued function");
-=======
 ﻿//
 // Copyright (c) Microsoft. All rights reserved.
 // Licensed under the MIT license. See LICENSE file in the project root for full license information.
@@ -45,187 +17,186 @@
 	internal partial class PeekDefinition
     {
 
-		private void Initialize()
-        {
-            AddSupportedType(DeclarationType.Table, GetTableScripts, "Table", "table");
-            AddSupportedType(DeclarationType.View, GetViewScripts, "View", "view");
-            AddSupportedType(DeclarationType.StoredProcedure, GetStoredProcedureScripts, "Procedure", "stored procedure");
-            AddSupportedType(DeclarationType.UserDefinedDataType, GetUserDefinedDataTypeScripts, "Type", "user-defined data type");
-            AddSupportedType(DeclarationType.UserDefinedTableType, GetUserDefinedTableTypeScripts, "Type", "user-defined table type");
-            AddSupportedType(DeclarationType.Synonym, GetSynonymScripts, "Synonym", "");
-            AddSupportedType(DeclarationType.ScalarValuedFunction, GetScalarValuedFunctionScripts, "Function", "scalar-valued function");
-            AddSupportedType(DeclarationType.TableValuedFunction, GetTableValuedFunctionScripts, "Function", "table-valued function");
->>>>>>> ef3100de
-        }
-
-        /// <summary>
-        /// Script a Table using SMO
-        /// </summary>
-        /// <param name="objectName">Table name</param>
-        /// <param name="schemaName">Schema name</param>
-        /// <returns>String collection of scripts</returns>
-        internal StringCollection GetTableScripts(string objectName, string schemaName)
-        {
-            try
-            {
-                Table smoObject = string.IsNullOrEmpty(schemaName) ? new Table(this.Database, objectName) : new Table(this.Database, objectName, schemaName);
-                smoObject.Refresh();
-                return smoObject.Script();
-            }
-            catch (Exception ex)
-            {
-                Logger.Write(LogLevel.Error,"Exception at PeekDefinition GetTableScripts : " + ex.Message);
-                return null;
-            }
-        }
-
-        /// <summary>
-        /// Script a View using SMO
-        /// </summary>
-        /// <param name="objectName">View name</param>
-        /// <param name="schemaName">Schema name</param>
-        /// <returns>String collection of scripts</returns>
-        internal StringCollection GetViewScripts(string objectName, string schemaName)
-        {
-            try
-            {
-                View smoObject = string.IsNullOrEmpty(schemaName) ? new View(this.Database, objectName) : new View(this.Database, objectName, schemaName);
-                smoObject.Refresh();
-                return smoObject.Script();
-            }
-            catch (Exception ex)
-            {
-                Logger.Write(LogLevel.Error,"Exception at PeekDefinition GetViewScripts : " + ex.Message);
-                return null;
-            }
-        }
-
-        /// <summary>
-        /// Script a StoredProcedure using SMO
-        /// </summary>
-        /// <param name="objectName">StoredProcedure name</param>
-        /// <param name="schemaName">Schema name</param>
-        /// <returns>String collection of scripts</returns>
-        internal StringCollection GetStoredProcedureScripts(string objectName, string schemaName)
-        {
-            try
-            {
-                StoredProcedure smoObject = string.IsNullOrEmpty(schemaName) ? new StoredProcedure(this.Database, objectName) : new StoredProcedure(this.Database, objectName, schemaName);
-                smoObject.Refresh();
-                return smoObject.Script();
-            }
-            catch (Exception ex)
-            {
-                Logger.Write(LogLevel.Error,"Exception at PeekDefinition GetStoredProcedureScripts : " + ex.Message);
-                return null;
-            }
-        }
-
-        /// <summary>
-        /// Script a UserDefinedDataType using SMO
-        /// </summary>
-        /// <param name="objectName">UserDefinedDataType name</param>
-        /// <param name="schemaName">Schema name</param>
-        /// <returns>String collection of scripts</returns>
-        internal StringCollection GetUserDefinedDataTypeScripts(string objectName, string schemaName)
-        {
-            try
-            {
-                UserDefinedDataType smoObject = string.IsNullOrEmpty(schemaName) ? new UserDefinedDataType(this.Database, objectName) : new UserDefinedDataType(this.Database, objectName, schemaName);
-                smoObject.Refresh();
-                return smoObject.Script();
-            }
-            catch (Exception ex)
-            {
-                Logger.Write(LogLevel.Error,"Exception at PeekDefinition GetUserDefinedDataTypeScripts : " + ex.Message);
-                return null;
-            }
-        }
-
-        /// <summary>
-        /// Script a UserDefinedTableType using SMO
-        /// </summary>
-        /// <param name="objectName">UserDefinedTableType name</param>
-        /// <param name="schemaName">Schema name</param>
-        /// <returns>String collection of scripts</returns>
-        internal StringCollection GetUserDefinedTableTypeScripts(string objectName, string schemaName)
-        {
-            try
-            {
-                UserDefinedTableType smoObject = string.IsNullOrEmpty(schemaName) ? new UserDefinedTableType(this.Database, objectName) : new UserDefinedTableType(this.Database, objectName, schemaName);
-                smoObject.Refresh();
-                return smoObject.Script();
-            }
-            catch (Exception ex)
-            {
-                Logger.Write(LogLevel.Error,"Exception at PeekDefinition GetUserDefinedTableTypeScripts : " + ex.Message);
-                return null;
-            }
-        }
-
-        /// <summary>
-        /// Script a Synonym using SMO
-        /// </summary>
-        /// <param name="objectName">Synonym name</param>
-        /// <param name="schemaName">Schema name</param>
-        /// <returns>String collection of scripts</returns>
-        internal StringCollection GetSynonymScripts(string objectName, string schemaName)
-        {
-            try
-            {
-                Synonym smoObject = string.IsNullOrEmpty(schemaName) ? new Synonym(this.Database, objectName) : new Synonym(this.Database, objectName, schemaName);
-                smoObject.Refresh();
-                return smoObject.Script();
-            }
-            catch (Exception ex)
-            {
-                Logger.Write(LogLevel.Error,"Exception at PeekDefinition GetSynonymScripts : " + ex.Message);
-                return null;
-            }
-        }
-
-        /// <summary>
-        /// Script a ScalarValuedFunction using SMO
-        /// </summary>
-        /// <param name="objectName">ScalarValuedFunction name</param>
-        /// <param name="schemaName">Schema name</param>
-        /// <returns>String collection of scripts</returns>
-        internal StringCollection GetScalarValuedFunctionScripts(string objectName, string schemaName)
-        {
-            try
-            {
-                UserDefinedFunction smoObject = string.IsNullOrEmpty(schemaName) ? new UserDefinedFunction(this.Database, objectName) : new UserDefinedFunction(this.Database, objectName, schemaName);
-                smoObject.Refresh();
-                return smoObject.Script();
-            }
-            catch (Exception ex)
-            {
-                Logger.Write(LogLevel.Error,"Exception at PeekDefinition GetScalarValuedFunctionScripts : " + ex.Message);
-                return null;
-            }
-        }
-
-        /// <summary>
-        /// Script a TableValuedFunction using SMO
-        /// </summary>
-        /// <param name="objectName">TableValuedFunction name</param>
-        /// <param name="schemaName">Schema name</param>
-        /// <returns>String collection of scripts</returns>
-        internal StringCollection GetTableValuedFunctionScripts(string objectName, string schemaName)
-        {
-            try
-            {
-                UserDefinedFunction smoObject = string.IsNullOrEmpty(schemaName) ? new UserDefinedFunction(this.Database, objectName) : new UserDefinedFunction(this.Database, objectName, schemaName);
-                smoObject.Refresh();
-                return smoObject.Script();
-            }
-            catch (Exception ex)
-            {
-                Logger.Write(LogLevel.Error,"Exception at PeekDefinition GetTableValuedFunctionScripts : " + ex.Message);
-                return null;
-            }
-        }
-
+		private void Initialize()
+        {
+            AddSupportedType(DeclarationType.Table, GetTableScripts, "Table", "table");
+            AddSupportedType(DeclarationType.View, GetViewScripts, "View", "view");
+            AddSupportedType(DeclarationType.StoredProcedure, GetStoredProcedureScripts, "Procedure", "stored procedure");
+            AddSupportedType(DeclarationType.UserDefinedDataType, GetUserDefinedDataTypeScripts, "Type", "user-defined data type");
+            AddSupportedType(DeclarationType.UserDefinedTableType, GetUserDefinedTableTypeScripts, "Type", "user-defined table type");
+            AddSupportedType(DeclarationType.Synonym, GetSynonymScripts, "Synonym", "");
+            AddSupportedType(DeclarationType.ScalarValuedFunction, GetScalarValuedFunctionScripts, "Function", "scalar-valued function");
+            AddSupportedType(DeclarationType.TableValuedFunction, GetTableValuedFunctionScripts, "Function", "table-valued function");
+        }
+
+        /// <summary>
+        /// Script a Table using SMO
+        /// </summary>
+        /// <param name="objectName">Table name</param>
+        /// <param name="schemaName">Schema name</param>
+        /// <returns>String collection of scripts</returns>
+        internal StringCollection GetTableScripts(string objectName, string schemaName)
+        {
+            try
+            {
+                Table smoObject = string.IsNullOrEmpty(schemaName) ? new Table(this.Database, objectName) : new Table(this.Database, objectName, schemaName);
+                smoObject.Refresh();
+                return smoObject.Script();
+            }
+            catch (Exception ex)
+            {
+                Logger.Write(LogLevel.Error,"Exception at PeekDefinition GetTableScripts : " + ex.Message);
+                return null;
+            }
+        }
+
+        /// <summary>
+        /// Script a View using SMO
+        /// </summary>
+        /// <param name="objectName">View name</param>
+        /// <param name="schemaName">Schema name</param>
+        /// <returns>String collection of scripts</returns>
+        internal StringCollection GetViewScripts(string objectName, string schemaName)
+        {
+            try
+            {
+                View smoObject = string.IsNullOrEmpty(schemaName) ? new View(this.Database, objectName) : new View(this.Database, objectName, schemaName);
+                smoObject.Refresh();
+                return smoObject.Script();
+            }
+            catch (Exception ex)
+            {
+                Logger.Write(LogLevel.Error,"Exception at PeekDefinition GetViewScripts : " + ex.Message);
+                return null;
+            }
+        }
+
+        /// <summary>
+        /// Script a StoredProcedure using SMO
+        /// </summary>
+        /// <param name="objectName">StoredProcedure name</param>
+        /// <param name="schemaName">Schema name</param>
+        /// <returns>String collection of scripts</returns>
+        internal StringCollection GetStoredProcedureScripts(string objectName, string schemaName)
+        {
+            try
+            {
+                StoredProcedure smoObject = string.IsNullOrEmpty(schemaName) ? new StoredProcedure(this.Database, objectName) : new StoredProcedure(this.Database, objectName, schemaName);
+                smoObject.Refresh();
+                return smoObject.Script();
+            }
+            catch (Exception ex)
+            {
+                Logger.Write(LogLevel.Error,"Exception at PeekDefinition GetStoredProcedureScripts : " + ex.Message);
+                return null;
+            }
+        }
+
+        /// <summary>
+        /// Script a UserDefinedDataType using SMO
+        /// </summary>
+        /// <param name="objectName">UserDefinedDataType name</param>
+        /// <param name="schemaName">Schema name</param>
+        /// <returns>String collection of scripts</returns>
+        internal StringCollection GetUserDefinedDataTypeScripts(string objectName, string schemaName)
+        {
+            try
+            {
+                UserDefinedDataType smoObject = string.IsNullOrEmpty(schemaName) ? new UserDefinedDataType(this.Database, objectName) : new UserDefinedDataType(this.Database, objectName, schemaName);
+                smoObject.Refresh();
+                return smoObject.Script();
+            }
+            catch (Exception ex)
+            {
+                Logger.Write(LogLevel.Error,"Exception at PeekDefinition GetUserDefinedDataTypeScripts : " + ex.Message);
+                return null;
+            }
+        }
+
+        /// <summary>
+        /// Script a UserDefinedTableType using SMO
+        /// </summary>
+        /// <param name="objectName">UserDefinedTableType name</param>
+        /// <param name="schemaName">Schema name</param>
+        /// <returns>String collection of scripts</returns>
+        internal StringCollection GetUserDefinedTableTypeScripts(string objectName, string schemaName)
+        {
+            try
+            {
+                UserDefinedTableType smoObject = string.IsNullOrEmpty(schemaName) ? new UserDefinedTableType(this.Database, objectName) : new UserDefinedTableType(this.Database, objectName, schemaName);
+                smoObject.Refresh();
+                return smoObject.Script();
+            }
+            catch (Exception ex)
+            {
+                Logger.Write(LogLevel.Error,"Exception at PeekDefinition GetUserDefinedTableTypeScripts : " + ex.Message);
+                return null;
+            }
+        }
+
+        /// <summary>
+        /// Script a Synonym using SMO
+        /// </summary>
+        /// <param name="objectName">Synonym name</param>
+        /// <param name="schemaName">Schema name</param>
+        /// <returns>String collection of scripts</returns>
+        internal StringCollection GetSynonymScripts(string objectName, string schemaName)
+        {
+            try
+            {
+                Synonym smoObject = string.IsNullOrEmpty(schemaName) ? new Synonym(this.Database, objectName) : new Synonym(this.Database, objectName, schemaName);
+                smoObject.Refresh();
+                return smoObject.Script();
+            }
+            catch (Exception ex)
+            {
+                Logger.Write(LogLevel.Error,"Exception at PeekDefinition GetSynonymScripts : " + ex.Message);
+                return null;
+            }
+        }
+
+        /// <summary>
+        /// Script a ScalarValuedFunction using SMO
+        /// </summary>
+        /// <param name="objectName">ScalarValuedFunction name</param>
+        /// <param name="schemaName">Schema name</param>
+        /// <returns>String collection of scripts</returns>
+        internal StringCollection GetScalarValuedFunctionScripts(string objectName, string schemaName)
+        {
+            try
+            {
+                UserDefinedFunction smoObject = string.IsNullOrEmpty(schemaName) ? new UserDefinedFunction(this.Database, objectName) : new UserDefinedFunction(this.Database, objectName, schemaName);
+                smoObject.Refresh();
+                return smoObject.Script();
+            }
+            catch (Exception ex)
+            {
+                Logger.Write(LogLevel.Error,"Exception at PeekDefinition GetScalarValuedFunctionScripts : " + ex.Message);
+                return null;
+            }
+        }
+
+        /// <summary>
+        /// Script a TableValuedFunction using SMO
+        /// </summary>
+        /// <param name="objectName">TableValuedFunction name</param>
+        /// <param name="schemaName">Schema name</param>
+        /// <returns>String collection of scripts</returns>
+        internal StringCollection GetTableValuedFunctionScripts(string objectName, string schemaName)
+        {
+            try
+            {
+                UserDefinedFunction smoObject = string.IsNullOrEmpty(schemaName) ? new UserDefinedFunction(this.Database, objectName) : new UserDefinedFunction(this.Database, objectName, schemaName);
+                smoObject.Refresh();
+                return smoObject.Script();
+            }
+            catch (Exception ex)
+            {
+                Logger.Write(LogLevel.Error,"Exception at PeekDefinition GetTableValuedFunctionScripts : " + ex.Message);
+                return null;
+            }
+        }
+
 	}
 }
 	